--- conflicted
+++ resolved
@@ -68,15 +68,9 @@
       setConceptToLookup('');
       setSelectedConcept(concept);
       onSelectConcept(concept);
-<<<<<<< HEAD
-      onConceptValidityChange?.(true);
-    },
-    [onSelectConcept, onConceptValidityChange],
-=======
       setIsConceptValid(true);
     },
     [onSelectConcept, setIsConceptValid],
->>>>>>> 10416168
   );
 
   const clearSelectedConcept = useCallback(() => {
@@ -84,12 +78,7 @@
     setConceptToLookup('');
     setIsConceptValid(true);
     if (onClearSelectedConcept) onClearSelectedConcept();
-<<<<<<< HEAD
-    onConceptValidityChange?.(false);
-  }, [onClearSelectedConcept, onConceptValidityChange]);
-=======
   }, [onClearSelectedConcept, setIsConceptValid]);
->>>>>>> 10416168
 
   return (
     <>
