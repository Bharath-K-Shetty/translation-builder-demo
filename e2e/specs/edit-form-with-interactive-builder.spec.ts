--- conflicted
+++ resolved
@@ -47,40 +47,6 @@
 
 test('Edit a form using the interactive builder', async ({ page, context }) => {
   const formBuilderPage = new FormBuilderPage(page);
-<<<<<<< HEAD
-  const formDetails = {
-    encounterType: 'e22e39fd-7db2-45e7-80f1-60fa0d5a4378',
-    name: 'UI Select Form Test',
-    pages: [
-      {
-        label: 'UI Select Test',
-        sections: [
-          {
-            label: 'Visit Details',
-            isExpanded: 'true',
-            questions: [
-              {
-                label: 'Select Provider',
-                type: 'obs',
-                questionOptions: {
-                  rendering: 'text',
-                  concept: '104677AAAAAAAAAAAAAAAAAAAAAAAAAAAAAA',
-                },
-                id: 'sampleQuestion',
-              },
-            ],
-          },
-        ],
-      },
-    ],
-    processor: 'EncounterFormProcessor',
-    referencedForms: [],
-    uuid: 'xxx',
-    version: '1',
-    description: 'This is test description',
-  };
-=======
->>>>>>> 10416168
 
   await test.step('When I visit the form builder', async () => {
     await formBuilderPage.gotoFormBuilder();
